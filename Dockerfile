# Notice:
# When updating this file, please also update virtualization/Docker/Dockerfile.dev
# This way, the development image and the production image are kept in sync.

FROM python:3.6
MAINTAINER Paulus Schoutsen <Paulus@PaulusSchoutsen.nl>

# Uncomment any of the following lines to disable the installation.
#ENV INSTALL_TELLSTICK no
#ENV INSTALL_OPENALPR no
#ENV INSTALL_FFMPEG no
#ENV INSTALL_LIBCEC no
#ENV INSTALL_PHANTOMJS no
#ENV INSTALL_COAP no
#ENV INSTALL_SSOCR no


VOLUME /config

RUN mkdir -p /usr/src/app
WORKDIR /usr/src/app

# Copy build scripts
COPY virtualization/Docker/ virtualization/Docker/
RUN virtualization/Docker/setup_docker_prereqs

# Install hass component dependencies
COPY requirements_all.txt requirements_all.txt
<<<<<<< HEAD
# Not installing uvloop because it doesn't work with pytradfri - PR #7815
=======

>>>>>>> 0bcb7839
# Uninstall enum34 because some depenndecies install it but breaks Python 3.4+.
# See PR #8103 for more info.
RUN pip3 install --no-cache-dir -r requirements_all.txt && \
    pip3 install --no-cache-dir mysqlclient psycopg2 cchardet && \
    pip3 uninstall -y enum34

# Copy source
COPY . .

CMD [ "python", "-m", "homeassistant", "--config", "/config" ]<|MERGE_RESOLUTION|>--- conflicted
+++ resolved
@@ -26,11 +26,7 @@
 
 # Install hass component dependencies
 COPY requirements_all.txt requirements_all.txt
-<<<<<<< HEAD
 # Not installing uvloop because it doesn't work with pytradfri - PR #7815
-=======
-
->>>>>>> 0bcb7839
 # Uninstall enum34 because some depenndecies install it but breaks Python 3.4+.
 # See PR #8103 for more info.
 RUN pip3 install --no-cache-dir -r requirements_all.txt && \
